--- conflicted
+++ resolved
@@ -421,12 +421,9 @@
         array_to_string(pg_extras::array, pg_extras::name),
         array_to_string_with_null_string(pg_extras::array, pg_extras::name, pg_extras::name),
         cardinality(pg_extras::array),
-<<<<<<< HEAD
+        trim_array(pg_extras::array, pg_extras::id),
         array_cat(pg_extras::array, pg_extras::array),
         array_length(pg_extras::array, 1_i32),
-=======
-        trim_array(pg_extras::array, pg_extras::id),
->>>>>>> 09d5e105
     )
 }
 
