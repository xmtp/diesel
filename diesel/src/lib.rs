//! # Diesel
//!
//! Diesel is an ORM and query builder designed to reduce the boilerplate for database interactions.
//! If this is your first time reading this documentation,
//! we recommend you start with the [getting started guide].
//! We also have [many other long form guides].
//!
//! [getting started guide]: https://diesel.rs/guides/getting-started/
//! [many other long form guides]: https://diesel.rs/guides
//!
//! # Where to find things
//!
//! ## Declaring your schema
//!
//! For Diesel to validate your queries at compile time
//! it requires you to specify your schema in your code,
//! which you can do with [the `table!` macro][`table!`].
//! `diesel print-schema` can be used
//! to automatically generate these macro calls
//! (by connecting to your database and querying its schema).
//!
//!
//! ## Getting started
//!
//! Queries usually start from either a table, or a function like [`update`].
//! Those functions can be found [here](#functions).
//!
//! Diesel provides a [`prelude` module](prelude),
//! which exports most of the typically used traits and types.
//! We are conservative about what goes in this module,
//! and avoid anything which has a generic name.
//! Files which use Diesel are expected to have `use diesel::prelude::*;`.
//!
//! [`update`]: update()
//!
//! ## Constructing a query
//!
//! The tools the query builder gives you can be put into these three categories:
//!
//! - "Query builder methods" are things that map to portions of a whole query
//!   (such as `ORDER` and `WHERE`). These methods usually have the same name
//!   as the SQL they map to, except for `WHERE` which is called `filter` in Diesel
//!   (To not conflict with the Rust keyword).
//!   These methods live in [the `query_dsl` module](query_dsl).
//! - "Expression methods" are things you would call on columns
//!   or other individual values.
//!   These methods live in [the `expression_methods` module](expression_methods)
//!   You can often find these by thinking "what would this be called"
//!   if it were a method
//!   and typing that into the search bar
//!   (e.g. `LIKE` is called `like` in Diesel).
//!   Most operators are named based on the Rust function which maps to that
//!   operator in [`std::ops`][]
//!   (For example `==` is called `.eq`, and `!=` is called `.ne`).
//! - "Bare functions" are normal SQL functions
//!   such as `sum`.
//!   They live in [the `dsl` module](dsl).
//!   Diesel only supports a very small number of these functions.
//!   You can declare additional functions you want to use
//!   with [the `sql_function!` macro][`sql_function!`].
//!
//! [`std::ops`]: //doc.rust-lang.org/stable/std/ops/index.html
//!
//! ## Serializing and Deserializing
//!
//! Types which represent the result of a SQL query implement
//! a trait called [`Queryable`].
//!
//! Diesel maps "Rust types" (e.g. `i32`) to and from "SQL types"
//! (e.g. [`diesel::sql_types::Integer`]).
//! You can find all the types supported by Diesel in [the `sql_types` module](sql_types).
//! These types are only used to represent a SQL type.
//! You should never put them on your `Queryable` structs.
//!
//! To find all the Rust types which can be used with a given SQL type,
//! see the documentation for that SQL type.
//!
//! To find all the SQL types which can be used with a Rust type,
//! go to the docs for either [`ToSql`] or [`FromSql`],
//! go to the "Implementors" section,
//! and find the Rust type you want to use.
//!
//! [`Queryable`]: deserialize::Queryable
//! [`diesel::sql_types::Integer`]: sql_types::Integer
//! [`ToSql`]: serialize::ToSql
//! [`FromSql`]: deserialize::FromSql
//!
//! ## Getting help
//!
//! If you run into problems, Diesel has a very active Gitter room.
//! You can come ask for help at
//! [gitter.im/diesel-rs/diesel](https://gitter.im/diesel-rs/diesel)

#![cfg_attr(feature = "unstable", feature(trait_alias))]
#![cfg_attr(feature = "128-column-tables", recursion_limit = "256")]
// Built-in Lints
<<<<<<< HEAD
#![deny(missing_debug_implementations, missing_copy_implementations)]
#![warn(missing_docs)]
=======
#![deny(warnings)]
#![warn(
    missing_debug_implementations,
    missing_copy_implementations,
    elided_lifetimes_in_paths,
    missing_docs
)]
>>>>>>> 37ec18f4
// Clippy lints
#![allow(
    clippy::match_same_arms,
    clippy::needless_doctest_main,
    clippy::map_unwrap_or,
    clippy::redundant_field_names,
    clippy::type_complexity
)]
#![cfg_attr(test, allow(clippy::option_map_unwrap_or, clippy::result_unwrap_used))]
#![warn(
    clippy::unwrap_used,
    clippy::print_stdout,
    clippy::wrong_pub_self_convention,
    clippy::mut_mut,
    clippy::non_ascii_literal,
    clippy::similar_names,
    clippy::unicode_not_nfc,
    clippy::enum_glob_use,
    clippy::if_not_else,
    clippy::items_after_statements,
    clippy::used_underscore_binding
)]

extern crate diesel_derives;

#[macro_use]
#[doc(hidden)]
pub mod macros;

#[cfg(test)]
#[macro_use]
extern crate cfg_if;

#[cfg(test)]
pub mod test_helpers;

pub mod associations;
pub mod backend;
pub mod connection;
pub mod data_types;
pub mod deserialize;
#[macro_use]
pub mod expression;
pub mod expression_methods;
#[doc(hidden)]
pub mod insertable;
pub mod query_builder;
pub mod query_dsl;
pub mod query_source;
#[cfg(feature = "r2d2")]
pub mod r2d2;
pub mod result;
pub mod serialize;
pub mod upsert;
#[macro_use]
pub mod sql_types;
pub mod migration;
pub mod row;

#[cfg(feature = "mysql_backend")]
pub mod mysql;
#[cfg(feature = "postgres_backend")]
pub mod pg;
#[cfg(feature = "sqlite")]
pub mod sqlite;

mod type_impls;
mod util;

#[doc(hidden)]
#[cfg(all(feature = "with-deprecated", not(feature = "without-deprecated")))]
#[deprecated(since = "2.0.0", note = "Use explicit macro imports instead")]
pub use diesel_derives::{
    AsChangeset, AsExpression, Associations, DieselNumericOps, FromSqlRow, Identifiable,
    Insertable, QueryId, Queryable, QueryableByName, SqlType,
};

pub mod dsl {
    //! Includes various helper types and bare functions which are named too
    //! generically to be included in prelude, but are often used when using Diesel.

    #[doc(inline)]
    pub use crate::helper_types::*;

    #[doc(inline)]
    pub use crate::expression::dsl::*;

    #[doc(inline)]
    pub use crate::query_builder::functions::{
        delete, insert_into, insert_or_ignore_into, replace_into, select, sql_query, update,
    };
}

pub mod helper_types {
    //! Provide helper types for concisely writing the return type of functions.
    //! As with iterators, it is unfortunately difficult to return a partially
    //! constructed query without exposing the exact implementation of the
    //! function. Without higher kinded types, these various DSLs can't be
    //! combined into a single trait for boxing purposes.
    //!
    //! All types here are in the form `<FirstType as
    //! DslName<OtherTypes>>::Output`. So the return type of
    //! `users.filter(first_name.eq("John")).order(last_name.asc()).limit(10)` would
    //! be `Limit<Order<FindBy<users, first_name, &str>, Asc<last_name>>>`
    use super::query_builder::combination_clause::{self, CombinationClause};
    use super::query_builder::{locking_clause as lock, AsQuery};
    use super::query_dsl::methods::*;
    use super::query_dsl::*;
    use super::query_source::joins;

    #[doc(inline)]
    pub use crate::expression::helper_types::*;

    /// Represents the return type of `.select(selection)`
    pub type Select<Source, Selection> = <Source as SelectDsl<Selection>>::Output;

    /// Represents the return type of `diesel::select(selection)`
    pub type BareSelect<T> = crate::query_builder::SelectStatement<
        crate::query_builder::NoFromClause,
        crate::query_builder::select_clause::SelectClause<T>,
    >;

    /// Represents the return type of `.filter(predicate)`
    pub type Filter<Source, Predicate> = <Source as FilterDsl<Predicate>>::Output;

    /// Represents the return type of `.filter(lhs.eq(rhs))`
    pub type FindBy<Source, Column, Value> = Filter<Source, Eq<Column, Value>>;

    /// Represents the return type of `.for_update()`
    pub type ForUpdate<Source> = <Source as LockingDsl<lock::ForUpdate>>::Output;

    /// Represents the return type of `.for_no_key_update()`
    pub type ForNoKeyUpdate<Source> = <Source as LockingDsl<lock::ForNoKeyUpdate>>::Output;

    /// Represents the return type of `.for_share()`
    pub type ForShare<Source> = <Source as LockingDsl<lock::ForShare>>::Output;

    /// Represents the return type of `.for_key_share()`
    pub type ForKeyShare<Source> = <Source as LockingDsl<lock::ForKeyShare>>::Output;

    /// Represents the return type of `.skip_locked()`
    pub type SkipLocked<Source> = <Source as ModifyLockDsl<lock::SkipLocked>>::Output;

    /// Represents the return type of `.no_wait()`
    pub type NoWait<Source> = <Source as ModifyLockDsl<lock::NoWait>>::Output;

    /// Represents the return type of `.find(pk)`
    pub type Find<Source, PK> = <Source as FindDsl<PK>>::Output;

    /// Represents the return type of `.or_filter(predicate)`
    pub type OrFilter<Source, Predicate> = <Source as OrFilterDsl<Predicate>>::Output;

    /// Represents the return type of `.order(ordering)`
    pub type Order<Source, Ordering> = <Source as OrderDsl<Ordering>>::Output;

    /// Represents the return type of `.then_order_by(ordering)`
    pub type ThenOrderBy<Source, Ordering> = <Source as ThenOrderDsl<Ordering>>::Output;

    /// Represents the return type of `.limit()`
    pub type Limit<Source> = <Source as LimitDsl>::Output;

    /// Represents the return type of `.offset()`
    pub type Offset<Source> = <Source as OffsetDsl>::Output;

    /// Represents the return type of `.inner_join(rhs)`
    pub type InnerJoin<Source, Rhs> =
        <Source as JoinWithImplicitOnClause<Rhs, joins::Inner>>::Output;

    /// Represents the return type of `.inner_join(rhs.on(on))`
    pub type InnerJoinOn<Source, Rhs, On> =
        <Source as InternalJoinDsl<Rhs, joins::Inner, On>>::Output;

    /// Represents the return type of `.left_join(rhs)`
    pub type LeftJoin<Source, Rhs> =
        <Source as JoinWithImplicitOnClause<Rhs, joins::LeftOuter>>::Output;

    /// Represents the return type of `.left_join(rhs.on(on))`
    pub type LeftJoinOn<Source, Rhs, On> =
        <Source as InternalJoinDsl<Rhs, joins::LeftOuter, On>>::Output;

    use super::associations::HasTable;
    use super::query_builder::{AsChangeset, IntoUpdateTarget, UpdateStatement};

    /// Represents the return type of `update(lhs).set(rhs)`
    pub type Update<Target, Changes> = UpdateStatement<
        <Target as HasTable>::Table,
        <Target as IntoUpdateTarget>::WhereClause,
        <Changes as AsChangeset>::Changeset,
    >;

    /// Represents the return type of `.into_boxed::<'a, DB>()`
    pub type IntoBoxed<'a, Source, DB> = <Source as BoxedDsl<'a, DB>>::Output;

    /// Represents the return type of `.distinct()`
    pub type Distinct<Source> = <Source as DistinctDsl>::Output;

    /// Represents the return type of `.distinct_on(expr)`
    #[cfg(feature = "postgres_backend")]
    pub type DistinctOn<Source, Expr> = <Source as DistinctOnDsl<Expr>>::Output;

    /// Represents the return type of `.single_value()`
    pub type SingleValue<Source> = <Source as SingleValueDsl>::Output;

    /// Represents the return type of `.nullable()`
    pub type NullableSelect<Source> = <Source as SelectNullableDsl>::Output;

    /// Represents the return type of `.group_by(expr)`
    pub type GroupBy<Source, Expr> = <Source as GroupByDsl<Expr>>::Output;

    /// Represents the return type of `.having(predicate)`
    pub type Having<Source, Predicate> = <Source as HavingDsl<Predicate>>::Output;

    /// Represents the return type of `.union(rhs)`
    pub type Union<Source, Rhs> = CombinationClause<
        combination_clause::Union,
        combination_clause::Distinct,
        <Source as CombineDsl>::Query,
        <Rhs as AsQuery>::Query,
    >;

    /// Represents the return type of `.union_all(rhs)`
    pub type UnionAll<Source, Rhs> = CombinationClause<
        combination_clause::Union,
        combination_clause::All,
        <Source as CombineDsl>::Query,
        <Rhs as AsQuery>::Query,
    >;

    /// Represents the return type of `.intersect(rhs)`
    pub type Intersect<Source, Rhs> = CombinationClause<
        combination_clause::Intersect,
        combination_clause::Distinct,
        <Source as CombineDsl>::Query,
        <Rhs as AsQuery>::Query,
    >;

    /// Represents the return type of `.intersect_all(rhs)`
    pub type IntersectAll<Source, Rhs> = CombinationClause<
        combination_clause::Intersect,
        combination_clause::All,
        <Source as CombineDsl>::Query,
        <Rhs as AsQuery>::Query,
    >;

    /// Represents the return type of `.except(rhs)`
    pub type Except<Source, Rhs> = CombinationClause<
        combination_clause::Except,
        combination_clause::Distinct,
        <Source as CombineDsl>::Query,
        <Rhs as AsQuery>::Query,
    >;

    /// Represents the return type of `.except_all(rhs)`
    pub type ExceptAll<Source, Rhs> = CombinationClause<
        combination_clause::Except,
        combination_clause::All,
        <Source as CombineDsl>::Query,
        <Rhs as AsQuery>::Query,
    >;

    type JoinQuerySource<Left, Right, Kind, On> = joins::JoinOn<joins::Join<Left, Right, Kind>, On>;

    /// A query source representing the inner join between two tables.
    /// For example, for the inner join between three tables that implement `JoinTo`:
    /// `InnerJoinQuerySource<InnerJoinQuerySource<table1, table2>, table3>`
    /// Which conveniently lets you omit the exact join condition.
    pub type InnerJoinQuerySource<Left, Right, On = <Left as joins::JoinTo<Right>>::OnClause> =
        JoinQuerySource<Left, Right, joins::Inner, On>;

    /// A query source representing the left outer join between two tables.
    /// For example, for the left join between three tables that implement `JoinTo`:
    /// `LeftJoinQuerySource<LeftJoinQuerySource<table1, table2>, table3>`
    /// Which conveniently lets you omit the exact join condition.
    pub type LeftJoinQuerySource<Left, Right, On = <Left as joins::JoinTo<Right>>::OnClause> =
        JoinQuerySource<Left, Right, joins::LeftOuter, On>;

    /// Represents the return type of [`.only()`](crate::pg::expression::extensions::OnlyDsl)
    #[cfg(feature = "postgres_backend")]
    pub type SelectFromOnly<T> = crate::query_builder::SelectStatement<
        crate::query_builder::FromClause<crate::pg::query_builder::only_clause::Only<T>>,
    >;

    /// [`Iterator`](std::iter::Iterator) of [`QueryResult<U>`](crate::result::QueryResult)
    ///
    /// See [`RunQueryDsl::load_iter`] for more information
    pub type LoadIter<'conn, 'query, Q, Conn, U> =
        <Q as load_dsl::LoadQueryGatWorkaround<'conn, 'query, Conn, U>>::Ret;
}

pub mod prelude {
    //! Re-exports important traits and types. Meant to be glob imported when using Diesel.

    #[doc(inline)]
    pub use crate::associations::{Associations, GroupedBy, Identifiable};
    #[doc(inline)]
    pub use crate::connection::Connection;
    #[doc(inline)]
    pub use crate::deserialize::{Queryable, QueryableByName};
    #[doc(inline)]
    pub use crate::expression::{
        AppearsOnTable, BoxableExpression, Expression, IntoSql, Selectable, SelectableExpression,
    };

    #[doc(inline)]
    pub use crate::expression::functions::sql_function;

    #[doc(inline)]
    pub use crate::expression_methods::*;
    #[doc(inline)]
    pub use crate::insertable::Insertable;
    #[doc(inline)]
    pub use crate::macros::prelude::*;
    #[doc(inline)]
    pub use crate::query_builder::AsChangeset;
    #[doc(inline)]
    pub use crate::query_builder::DecoratableTarget;
    #[doc(inline)]
    pub use crate::query_dsl::{
        BelongingToDsl, CombineDsl, JoinOnDsl, QueryDsl, RunQueryDsl, SaveChangesDsl,
    };
    #[doc(inline)]
    pub use crate::query_source::{Column, JoinTo, QuerySource, Table};
    #[doc(inline)]
    pub use crate::result::{ConnectionError, ConnectionResult, OptionalExtension, QueryResult};

    pub use crate::expression::SelectableHelper;

    #[cfg(feature = "mysql")]
    #[doc(inline)]
    pub use crate::mysql::MysqlConnection;
    #[cfg(feature = "postgres")]
    #[doc(inline)]
    pub use crate::pg::PgConnection;
    #[cfg(feature = "sqlite")]
    #[doc(inline)]
    pub use crate::sqlite::SqliteConnection;
}

pub use crate::prelude::*;
#[doc(inline)]
pub use crate::query_builder::debug_query;
#[doc(inline)]
pub use crate::query_builder::functions::{
    delete, insert_into, insert_or_ignore_into, replace_into, select, sql_query, update,
};
pub use crate::result::Error::NotFound;

pub(crate) mod diesel {
    pub use super::*;
}

// workaround https://github.com/rust-lang/rust/pull/52234
#[doc(hidden)]
pub use __diesel_check_column_count_internal as __diesel_check_column_count;<|MERGE_RESOLUTION|>--- conflicted
+++ resolved
@@ -94,18 +94,13 @@
 #![cfg_attr(feature = "unstable", feature(trait_alias))]
 #![cfg_attr(feature = "128-column-tables", recursion_limit = "256")]
 // Built-in Lints
-<<<<<<< HEAD
-#![deny(missing_debug_implementations, missing_copy_implementations)]
-#![warn(missing_docs)]
-=======
-#![deny(warnings)]
+//#![deny(warnings)]
 #![warn(
     missing_debug_implementations,
     missing_copy_implementations,
     elided_lifetimes_in_paths,
     missing_docs
 )]
->>>>>>> 37ec18f4
 // Clippy lints
 #![allow(
     clippy::match_same_arms,
