//! PostgreSQL specific functions

use super::expression_methods::InetOrCidr;
use crate::expression::functions::define_sql_function;
use crate::pg::expression::expression_methods::ArrayOrNullableArray;
use crate::pg::expression::expression_methods::JsonOrNullableJson;
use crate::pg::expression::expression_methods::JsonbOrNullableJsonb;
use crate::pg::expression::expression_methods::MaybeNullableValue;
use crate::pg::expression::expression_methods::MultirangeOrNullableMultirange;
use crate::pg::expression::expression_methods::MultirangeOrRangeMaybeNullable;
use crate::pg::expression::expression_methods::RangeOrNullableRange;
use crate::pg::expression::expression_methods::TextArrayOrNullableTextArray;
use crate::sql_types::*;

define_sql_function! {
    /// Creates an abbreviated display format as text.
    #[cfg(feature = "postgres_backend")]
    fn abbrev<T: InetOrCidr + SingleValue>(addr: T) -> Text;
}
define_sql_function! {
    /// Computes the broadcast address for the address's network.
    #[cfg(feature = "postgres_backend")]
    fn broadcast<T: InetOrCidr + SingleValue>(addr: T) -> Inet;
}
define_sql_function! {
    /// Returns the address's family: 4 for IPv4, 6 for IPv6.
    #[cfg(feature = "postgres_backend")]
    fn family<T: InetOrCidr + SingleValue>(addr: T) -> Integer;
}
define_sql_function! {
    /// Returns the IP address as text, ignoring the netmask.
    #[cfg(feature = "postgres_backend")]
    fn host<T: InetOrCidr + SingleValue>(addr: T) -> Text;
}
define_sql_function! {
    /// Computes the host mask for the address's network.
    #[cfg(feature = "postgres_backend")]
    fn hostmask<T: InetOrCidr + SingleValue>(addr: T) -> Inet;
}
define_sql_function! {
    /// Computes the smallest network that includes both of the given networks.
    #[cfg(feature = "postgres_backend")]
    fn inet_merge<T: InetOrCidr + SingleValue, U: InetOrCidr + SingleValue>(a: T, b: U) -> Cidr;
}
define_sql_function! {
    /// Tests whether the addresses belong to the same IP family.
    #[cfg(feature = "postgres_backend")]
    fn inet_same_family<T: InetOrCidr + SingleValue, U: InetOrCidr + SingleValue>(a: T, b: U) -> Bool;
}
define_sql_function! {
    /// Returns the netmask length in bits.
    #[cfg(feature = "postgres_backend")]
    fn masklen<T: InetOrCidr + SingleValue>(addr: T) -> Integer;
}
define_sql_function! {
    /// Computes the network mask for the address's network.
    #[cfg(feature = "postgres_backend")]
    fn netmask<T: InetOrCidr + SingleValue>(addr: T) -> Inet;
}
define_sql_function! {
    /// Returns the network part of the address, zeroing out whatever is to the right of the
    /// netmask. (This is equivalent to casting the value to cidr.)
    #[cfg(feature = "postgres_backend")]
    fn network<T: InetOrCidr + SingleValue>(addr: T) -> Cidr;
}
define_sql_function! {
    /// Sets the netmask length for an inet or cidr value.
    /// For inet, the address part does not changes. For cidr, address bits to the right of the new
    /// netmask are set to zero.
    #[cfg(feature = "postgres_backend")]
    fn set_masklen<T: InetOrCidr + SingleValue>(addr: T, len: Integer) -> T;
}

define_sql_function! {
    /// Returns the lower bound of the range
    ///
    /// If the range is empty or has no lower bound, it returns NULL.
    ///
    /// # Example
    ///
    /// ```rust
    /// # include!("../../doctest_setup.rs");
    /// #
    /// # fn main() {
    /// #     run_test().unwrap();
    /// # }
    /// #
    /// # fn run_test() -> QueryResult<()> {
    /// # use diesel::pg::sql_types::{Range, Multirange};
    /// # use diesel::dsl::lower;
    /// #     use std::collections::Bound;
    /// #     use diesel::sql_types::{Nullable, Integer, Array};
    /// #     let connection = &mut establish_connection();
    /// let int = diesel::select(lower::<Range<_>,  _>(1..2)).get_result::<Option<i32>>(connection)?;
    /// assert_eq!(Some(1), int);
    ///
    /// let int = diesel::select(lower::<Range<_>, _>(..2)).get_result::<Option<i32>>(connection)?;
    /// assert_eq!(None, int);
    ///
    /// let int = diesel::select(lower::<Nullable<Range<_>>, _>(None::<std::ops::Range<i32>>)).get_result::<Option<i32>>(connection)?;
    /// assert_eq!(None, int);
    ///
    /// let int = diesel::select(lower::<Multirange<_>, _>(vec![5..7])).get_result::<Option<i32>>(connection)?;
    /// assert_eq!(Some(5), int);
    /// #     Ok(())
    /// # }
    /// ```
    #[cfg(feature = "postgres_backend")]
    fn lower<R: MultirangeOrRangeMaybeNullable + SingleValue>(range: R) -> Nullable<R::Inner>;
}

define_sql_function! {
    /// Returns the upper bound of the range
    ///
    /// If the range is empty or has no upper bound, it returns NULL.
    ///
    /// # Example
    ///
    /// ```rust
    /// # include!("../../doctest_setup.rs");
    /// #
    /// # fn main() {
    /// #     run_test().unwrap();
    /// # }
    /// #
    /// # fn run_test() -> QueryResult<()> {
    /// # use diesel::pg::sql_types::{Range, Multirange};
    /// # use diesel::dsl::upper;
    /// #     use std::collections::Bound;
    /// #     use diesel::sql_types::{Nullable, Integer, Array};
    /// #     let connection = &mut establish_connection();
    /// let int = diesel::select(upper::<Range<_>,  _>(1..2)).get_result::<Option<i32>>(connection)?;
    /// assert_eq!(Some(2), int);
    ///
    /// let int = diesel::select(upper::<Range<_>, _>(1..)).get_result::<Option<i32>>(connection)?;
    /// assert_eq!(None, int);
    ///
    /// let int = diesel::select(upper::<Nullable<Range<_>>, _>(None::<std::ops::Range<i32>>)).get_result::<Option<i32>>(connection)?;
    /// assert_eq!(None, int);
    ///
    /// let int = diesel::select(upper::<Multirange<_>, _>(vec![5..7])).get_result::<Option<i32>>(connection)?;
    /// assert_eq!(Some(7), int);
    /// #     Ok(())
    /// # }
    /// ```
    #[cfg(feature = "postgres_backend")]
    fn upper<R: MultirangeOrRangeMaybeNullable + SingleValue>(range: R) -> Nullable<R::Inner>;
}

define_sql_function! {
    /// Returns true if the range is empty
    ///
    /// # Example
    ///
    /// ```rust
    /// # include!("../../doctest_setup.rs");
    /// #
    /// # fn main() {
    /// #     run_test().unwrap();
    /// # }
    /// #
    /// # fn run_test() -> QueryResult<()> {
    /// # use diesel::pg::sql_types::{Range, Multirange};
    /// # use diesel::dsl::isempty;
    /// #     use std::collections::Bound;
    /// #     use diesel::sql_types::{Nullable, Integer, Array};
    /// #     let connection = &mut establish_connection();
    /// let int = diesel::select(isempty::<Range<Integer>,  _>(1..5)).get_result::<Option<bool>>(connection)?;
    /// assert_eq!(Some(false), int);
    ///
    /// let int = diesel::select(isempty::<Range<Integer>, _>(1..1)).get_result::<Option<bool>>(connection)?;
    /// assert_eq!(Some(true), int);
    ///
    /// let int = diesel::select(isempty::<Nullable<Range<Integer>>, _>(None::<std::ops::Range<i32>>)).get_result::<Option<bool>>(connection)?;
    /// assert_eq!(None, int);
    ///
    /// let int = diesel::select(isempty::<Multirange<Integer>, _>(vec![5..7])).get_result::<Option<bool>>(connection)?;
    /// assert_eq!(Some(false), int);
    /// #     Ok(())
    /// # }
    /// ```
    #[cfg(feature = "postgres_backend")]
    fn isempty<R: MultirangeOrRangeMaybeNullable + SingleValue>(range: R) -> Nullable<Bool>;
}

define_sql_function! {
    /// Returns true if the range's lower bound is inclusive
    ///
    /// # Example
    ///
    /// ```rust
    /// # include!("../../doctest_setup.rs");
    /// #
    /// # fn main() {
    /// #     run_test().unwrap();
    /// # }
    /// #
    /// # fn run_test() -> QueryResult<()> {
    /// # use diesel::pg::sql_types::{Range, Multirange};
    /// # use diesel::dsl::lower_inc;
    /// #     use std::collections::Bound;
    /// #     use diesel::sql_types::{Nullable, Integer, Array};
    /// #     let connection = &mut establish_connection();
    /// let int = diesel::select(lower_inc::<Range<Integer>,  _>(1..5)).get_result::<Option<bool>>(connection)?;
    /// assert_eq!(Some(true), int);
    ///
    /// let int = diesel::select(lower_inc::<Range<Integer>, _>(..5)).get_result::<Option<bool>>(connection)?;
    /// assert_eq!(Some(false), int);
    ///
    /// let int = diesel::select(lower_inc::<Nullable<Range<Integer>>, _>(None::<std::ops::Range<i32>>)).get_result::<Option<bool>>(connection)?;
    /// assert_eq!(None, int);
    ///
    /// let int = diesel::select(lower_inc::<Multirange<Integer>, _>(vec![5..7])).get_result::<Option<bool>>(connection)?;
    /// assert_eq!(Some(true), int);
    /// #     Ok(())
    /// # }
    /// ```
    #[cfg(feature = "postgres_backend")]
    fn lower_inc<R: MultirangeOrRangeMaybeNullable + SingleValue>(range: R) -> Nullable<Bool>;
}

define_sql_function! {
    /// Returns true if the range's upper bound is inclusive
    ///
    /// # Example
    ///
    /// ```rust
    /// # include!("../../doctest_setup.rs");
    /// #
    /// # fn main() {
    /// #     run_test().unwrap();
    /// # }
    /// #
    /// # fn run_test() -> QueryResult<()> {
    /// # use diesel::pg::sql_types::{Range, Multirange};
    /// # use diesel::dsl::upper_inc;
    /// #     use std::collections::Bound;
    /// #     use diesel::sql_types::{Nullable, Integer, Array};
    /// #     let connection = &mut establish_connection();
    /// let int = diesel::select(upper_inc::<Range<Integer>,  _>(1..5)).get_result::<Option<bool>>(connection)?;
    /// assert_eq!(Some(false), int);
    ///
    /// let int = diesel::select(upper_inc::<Nullable<Range<Integer>>, _>(None::<std::ops::Range<i32>>)).get_result::<Option<bool>>(connection)?;
    /// assert_eq!(None, int);
    ///
    /// let int = diesel::select(upper_inc::<Multirange<Integer>, _>(vec![5..7])).get_result::<Option<bool>>(connection)?;
    /// assert_eq!(Some(false), int);
    /// #     Ok(())
    /// # }
    /// ```
    #[cfg(feature = "postgres_backend")]
    fn upper_inc<R: MultirangeOrRangeMaybeNullable + SingleValue>(range: R) -> Nullable<Bool>;
}

define_sql_function! {
    /// Returns true if the range's lower bound is unbounded
    ///
    /// # Example
    ///
    /// ```rust
    /// # include!("../../doctest_setup.rs");
    /// #
    /// # fn main() {
    /// #     run_test().unwrap();
    /// # }
    /// #
    /// # fn run_test() -> QueryResult<()> {
    /// # use diesel::pg::sql_types::{Range, Multirange};
    /// # use diesel::dsl::lower_inf;
    /// #     use std::collections::Bound;
    /// #     use diesel::sql_types::{Nullable, Integer, Array};
    /// #     let connection = &mut establish_connection();
    /// let int = diesel::select(lower_inf::<Range<Integer>,  _>(1..5)).get_result::<Option<bool>>(connection)?;
    /// assert_eq!(Some(false), int);
    ///
    /// let int = diesel::select(lower_inf::<Range<Integer>,  _>(..5)).get_result::<Option<bool>>(connection)?;
    /// assert_eq!(Some(true), int);
    ///
    /// let int = diesel::select(lower_inf::<Nullable<Range<Integer>>, _>(None::<std::ops::Range<i32>>)).get_result::<Option<bool>>(connection)?;
    /// assert_eq!(None, int);
    ///
    /// let int = diesel::select(lower_inf::<Multirange<Integer>, _>(vec![5..7])).get_result::<Option<bool>>(connection)?;
    /// assert_eq!(Some(false), int);
    /// #     Ok(())
    /// # }
    /// ```
    #[cfg(feature = "postgres_backend")]
    fn lower_inf<R: MultirangeOrRangeMaybeNullable + SingleValue>(range: R) -> Nullable<Bool>;
}

define_sql_function! {
    /// Returns true if the range's upper bound is unbounded
    ///
    /// # Example
    ///
    /// ```rust
    /// # include!("../../doctest_setup.rs");
    /// #
    /// # fn main() {
    /// #     run_test().unwrap();
    /// # }
    /// #
    /// # fn run_test() -> QueryResult<()> {
    /// # use diesel::pg::sql_types::{Range, Multirange};
    /// # use diesel::dsl::upper_inf;
    /// #     use std::collections::Bound;
    /// #     use diesel::sql_types::{Nullable, Integer, Array};
    /// #     let connection = &mut establish_connection();
    /// let int = diesel::select(upper_inf::<Range<Integer>,  _>(1..5)).get_result::<Option<bool>>(connection)?;
    /// assert_eq!(Some(false), int);
    ///
    /// let int = diesel::select(upper_inf::<Range<Integer>,  _>(1..)).get_result::<Option<bool>>(connection)?;
    /// assert_eq!(Some(true), int);
    ///
    /// let int = diesel::select(upper_inf::<Nullable<Range<Integer>>, _>(None::<std::ops::Range<i32>>)).get_result::<Option<bool>>(connection)?;
    /// assert_eq!(None, int);
    ///
    /// let int = diesel::select(upper_inf::<Multirange<Integer>, _>(vec![5..7])).get_result::<Option<bool>>(connection)?;
    /// assert_eq!(Some(false), int);
    /// #     Ok(())
    /// # }
    /// ```
    #[cfg(feature = "postgres_backend")]
    fn upper_inf<R: MultirangeOrRangeMaybeNullable + SingleValue>(range: R) -> Nullable<Bool>;
}

define_sql_function! {
    /// Returns the smallest range which includes both of the given ranges
    ///
    /// # Example
    ///
    /// ```rust
    /// # include!("../../doctest_setup.rs");
    /// #
    /// # fn main() {
    /// #     run_test().unwrap();
    /// # }
    /// #
    /// # fn run_test() -> QueryResult<()> {
    /// # use diesel::pg::sql_types::{Range, Multirange};
    /// # use diesel::dsl::range_merge;
    /// #     use std::collections::Bound;
    /// #     use diesel::sql_types::{Nullable, Integer, Array};
    /// #     let connection = &mut establish_connection();
    /// let int = diesel::select(range_merge::<Range<Integer>, Range<_>,  _, _>(5..11, 10..)).get_result::<Option<(Bound<i32>, Bound<i32>)>>(connection)?;
    /// assert_eq!(Some((Bound::Included(5), Bound::Unbounded)), int);
    ///
    /// let int = diesel::select(range_merge::<Range<Integer>, Range<_>,  _, _>(1..3, 7..10)).get_result::<Option<(Bound<i32>, Bound<i32>)>>(connection)?;
    /// assert_eq!(Some((Bound::Included(1), Bound::Excluded(10))), int);
    ///
    /// let int = diesel::select(range_merge::<Nullable<Range<Integer>>, Nullable<Range<_>>,  _, _>(None::<std::ops::Range<i32>>, 7..10)).get_result::<Option<(Bound<i32>, Bound<i32>)>>(connection)?;
    /// assert_eq!(None, int);
    ///
    /// let int = diesel::select(range_merge::<Nullable<Range<Integer>>, Nullable<Range<_>>,  _, _>(1..3, None::<std::ops::Range<i32>>)).get_result::<Option<(Bound<i32>, Bound<i32>)>>(connection)?;
    /// assert_eq!(None, int);
    /// #     Ok(())
    /// # }
    /// ```
    #[cfg(feature = "postgres_backend")]
    fn range_merge<R1: RangeOrNullableRange + SingleValue, R2: RangeOrNullableRange<Inner=R1::Inner> + SingleValue>(lhs: R1, rhs: R2) -> Nullable<Range<R1::Inner>>;
}

define_sql_function! {
    /// Returns the smallest range which includes all ranges in the multirange
    ///
    /// # Example
    ///
    /// ```rust
    /// # include!("../../doctest_setup.rs");
    /// #
    /// # fn main() {
    /// #     run_test().unwrap();
    /// # }
    /// #
    /// # fn run_test() -> QueryResult<()> {
    /// # use diesel::pg::sql_types::{Range, Multirange};
    /// # use diesel::dsl::multirange_merge;
    /// #     use std::collections::Bound;
    /// #     use diesel::sql_types::{Nullable, Integer, Array};
    /// #     let connection = &mut establish_connection();
    /// let int = diesel::select(multirange_merge::<Multirange<Integer>, _>(vec![1..3, 7..10])).get_result::<(Bound<i32>, Bound<i32>)>(connection)?;
    /// assert_eq!((Bound::Included(1), Bound::Excluded(10)), int);
    ///
    /// let int = diesel::select(multirange_merge::<Nullable<Multirange<Integer>>, _>(None::<Vec<std::ops::Range<i32>>>)).get_result::<Option<(Bound<i32>, Bound<i32>)>>(connection)?;
    /// assert_eq!(None, int);
    /// #     Ok(())
    /// # }
    /// ```
    #[cfg(feature = "postgres_backend")]
    #[sql_name = "range_merge"]
    fn multirange_merge<R: MultirangeOrNullableMultirange + SingleValue>(multirange: R) -> R::Range;
}

define_sql_function! {
    /// Returns range of integer
    ///
    /// # Example
    ///
    /// ```rust
    /// # include!("../../doctest_setup.rs");
    /// #
    /// # table! {
    /// #     posts {
    /// #         id -> Integer,
    /// #         versions -> Int4range,
    /// #     }
    /// # }
    /// #
    /// # fn main() {
    /// #     run_test().unwrap();
    /// # }
    /// #
    /// # fn run_test() -> QueryResult<()> {
    /// #     use self::posts::dsl::*;
    /// #     use std::collections::Bound;
    /// #     let conn = &mut establish_connection();
    /// #     diesel::sql_query("DROP TABLE IF EXISTS posts").execute(conn).unwrap();
    /// #     diesel::sql_query("CREATE TABLE posts (id SERIAL PRIMARY KEY, versions INT4RANGE NOT NULL)").execute(conn).unwrap();
    /// #
    /// use diesel::dsl::int4range;
    /// use diesel::pg::sql_types::RangeBound;
    ///
    /// diesel::insert_into(posts)
    ///     .values(&[
    ///        versions.eq(int4range(Some(3), Some(5), RangeBound::LowerBoundInclusiveUpperBoundInclusive)),
    ///        versions.eq(int4range(None, Some(2), RangeBound::LowerBoundInclusiveUpperBoundExclusive)),
    ///     ]).execute(conn)?;
    ///
    /// let cool_posts = posts.select(versions)
    ///     .load::<(Bound<i32>, Bound<i32>)>(conn)?;
    /// assert_eq!(vec![
    ///          (Bound::Included(3), Bound::Excluded(6)), // Postgres cast this internally
    ///          (Bound::Unbounded, Bound::Excluded(2)),
    ///      ], cool_posts);
    /// #     Ok(())
    /// # }
    /// ```
    #[cfg(feature = "postgres_backend")]
    fn int4range(lower: Nullable<Integer>, upper: Nullable<Integer>, bound: RangeBoundEnum) -> Int4range;
}

define_sql_function! {
    /// Returns range of big ints
    ///
    /// # Example
    ///
    /// ```rust
    /// # include!("../../doctest_setup.rs");
    /// #
    /// # table! {
    /// #     posts {
    /// #         id -> Integer,
    /// #         versions -> Int8range,
    /// #     }
    /// # }
    /// #
    /// # fn main() {
    /// #     run_test().unwrap();
    /// # }
    /// #
    /// # fn run_test() -> QueryResult<()> {
    /// #     use self::posts::dsl::*;
    /// #     use std::collections::Bound;
    /// #     let conn = &mut establish_connection();
    /// #     diesel::sql_query("DROP TABLE IF EXISTS posts").execute(conn).unwrap();
    /// #     diesel::sql_query("CREATE TABLE posts (id SERIAL PRIMARY KEY, versions INT8RANGE NOT NULL)").execute(conn).unwrap();
    /// #
    /// use diesel::dsl::int8range;
    /// use diesel::pg::sql_types::RangeBound;
    ///
    /// diesel::insert_into(posts)
    ///     .values(&[
    ///        versions.eq(int8range(Some(3), Some(5), RangeBound::LowerBoundInclusiveUpperBoundInclusive)),
    ///        versions.eq(int8range(None, Some(2), RangeBound::LowerBoundInclusiveUpperBoundExclusive)),
    ///     ]).execute(conn)?;
    ///
    /// let cool_posts = posts.select(versions)
    ///     .load::<(Bound<i64>, Bound<i64>)>(conn)?;
    /// assert_eq!(vec![
    ///          (Bound::Included(3), Bound::Excluded(6)), // Postgres cast this internally
    ///          (Bound::Unbounded, Bound::Excluded(2)),
    ///      ], cool_posts);
    /// #     Ok(())
    /// # }
    /// ```
    #[cfg(feature = "postgres_backend")]
    fn int8range(lower: Nullable<BigInt>, upper: Nullable<BigInt>, bound: RangeBoundEnum) -> Int8range;
}

define_sql_function! {
    /// Returns range of numeric values
    ///
    /// # Example
    ///
    /// ```rust
    /// # include!("../../doctest_setup.rs");
    /// #
    /// # table! {
    /// #     posts {
    /// #         id -> Integer,
    /// #         versions -> Numrange,
    /// #     }
    /// # }
    /// #
    /// # fn main() {
    /// #     #[cfg(feature = "numeric")]
    /// #     run_test().unwrap();
    /// # }
    /// #
    /// # #[cfg(feature = "numeric")]
    /// # fn run_test() -> QueryResult<()> {
    /// #     use self::posts::dsl::*;
    /// #     use std::collections::Bound;
    /// #     let conn = &mut establish_connection();
    /// #     diesel::sql_query("DROP TABLE IF EXISTS posts").execute(conn).unwrap();
    /// #     diesel::sql_query("CREATE TABLE posts (id SERIAL PRIMARY KEY, versions NUMRANGE NOT NULL)").execute(conn).unwrap();
    /// #
    /// # use bigdecimal::BigDecimal;
    /// use diesel::dsl::numrange;
    /// use diesel::pg::sql_types::RangeBound;
    ///
    /// diesel::insert_into(posts)
    ///     .values(&[
    ///        versions.eq(numrange(Some(BigDecimal::from(3)), Some(BigDecimal::from(5)), RangeBound::LowerBoundInclusiveUpperBoundInclusive)),
    ///        versions.eq(numrange(None, Some(BigDecimal::from(2)), RangeBound::LowerBoundInclusiveUpperBoundExclusive)),
    ///     ]).execute(conn)?;
    ///
    /// let cool_posts = posts.select(versions)
    ///     .load::<(Bound<BigDecimal>, Bound<BigDecimal>)>(conn)?;
    /// assert_eq!(vec![
    ///          (Bound::Included(BigDecimal::from(3)), Bound::Included(BigDecimal::from(5))),
    ///          (Bound::Unbounded, Bound::Excluded(BigDecimal::from(2))),
    ///      ], cool_posts);
    /// #     Ok(())
    /// # }
    /// ```
    #[cfg(feature = "postgres_backend")]
    fn numrange(lower: Nullable<Numeric>, upper: Nullable<Numeric>, bound: RangeBoundEnum) -> Numrange;
}

define_sql_function! {
    /// Returns range of timestamps without timezone
    ///
    /// # Example
    ///
    /// ```rust
    /// # include!("../../doctest_setup.rs");
    /// #
    /// # table! {
    /// #     posts {
    /// #         id -> Integer,
    /// #         versions -> Tsrange,
    /// #     }
    /// # }
    /// #
    /// # fn main() {
    /// #     #[cfg(feature = "time")]
    /// #     run_test().unwrap();
    /// # }
    /// #
    /// # #[cfg(feature = "time")]
    /// # fn run_test() -> QueryResult<()> {
    /// #     use self::posts::dsl::*;
    /// #     use std::collections::Bound;
    /// #     let conn = &mut establish_connection();
    /// #     diesel::sql_query("DROP TABLE IF EXISTS posts").execute(conn).unwrap();
    /// #     diesel::sql_query("CREATE TABLE posts (id SERIAL PRIMARY KEY, versions TSRANGE NOT NULL)").execute(conn).unwrap();
    /// #
    /// use diesel::dsl::tsrange;
    /// use diesel::pg::sql_types::RangeBound;
    /// use time::{PrimitiveDateTime, macros::datetime};
    ///
    /// diesel::insert_into(posts)
    ///     .values(&[
    ///        versions.eq(tsrange(Some(datetime!(2020-01-01 0:00)), Some(datetime!(2021-01-01 0:00)), RangeBound::LowerBoundInclusiveUpperBoundInclusive)),
    ///        versions.eq(tsrange(None, Some(datetime!(2020-01-01 0:00)), RangeBound::LowerBoundInclusiveUpperBoundExclusive)),
    ///     ]).execute(conn)?;
    ///
    /// let cool_posts = posts.select(versions)
    ///     .load::<(Bound<PrimitiveDateTime>, Bound<PrimitiveDateTime>)>(conn)?;
    /// assert_eq!(vec![
    ///          (Bound::Included(datetime!(2020-01-01 0:00)), Bound::Included(datetime!(2021-01-01 0:00))),
    ///          (Bound::Unbounded, Bound::Excluded(datetime!(2020-01-01 0:00))),
    ///      ], cool_posts);
    /// #     Ok(())
    /// # }
    /// ```
    #[cfg(feature = "postgres_backend")]
    fn tsrange(lower: Nullable<Timestamp>, upper: Nullable<Timestamp>, bound: RangeBoundEnum) -> Tsrange;
}

define_sql_function! {
    /// Returns range of timestamps with timezone
    ///
    /// # Example
    ///
    /// ```rust
    /// # include!("../../doctest_setup.rs");
    /// #
    /// # table! {
    /// #     posts {
    /// #         id -> Integer,
    /// #         versions -> Tstzrange,
    /// #     }
    /// # }
    /// #
    /// # fn main() {
    /// #     #[cfg(feature = "time")]
    /// #     run_test().unwrap();
    /// # }
    /// #
    /// # #[cfg(feature = "time")]
    /// # fn run_test() -> QueryResult<()> {
    /// #     use self::posts::dsl::*;
    /// #     use std::collections::Bound;
    /// #     let conn = &mut establish_connection();
    /// #     diesel::sql_query("DROP TABLE IF EXISTS posts").execute(conn).unwrap();
    /// #     diesel::sql_query("CREATE TABLE posts (id SERIAL PRIMARY KEY, versions TSTZRANGE NOT NULL)").execute(conn).unwrap();
    /// #
    /// use diesel::dsl::tstzrange;
    /// use diesel::pg::sql_types::RangeBound;
    /// use time::{OffsetDateTime, macros::datetime};
    ///
    /// diesel::insert_into(posts)
    ///     .values(&[
    ///        versions.eq(tstzrange(Some(datetime!(2020-01-01 0:00 UTC)), Some(datetime!(2021-01-01 0:00 -3)), RangeBound::LowerBoundInclusiveUpperBoundInclusive)),
    ///        versions.eq(tstzrange(None, Some(datetime!(2020-01-01 0:00 +2)), RangeBound::LowerBoundInclusiveUpperBoundExclusive)),
    ///     ]).execute(conn)?;
    ///
    /// let cool_posts = posts.select(versions)
    ///     .load::<(Bound<OffsetDateTime>, Bound<OffsetDateTime>)>(conn)?;
    /// assert_eq!(vec![
    ///          (Bound::Included(datetime!(2020-01-01 0:00 UTC)), Bound::Included(datetime!(2021-01-01 0:00 -3))),
    ///          (Bound::Unbounded, Bound::Excluded(datetime!(2020-01-01 0:00 +2))),
    ///      ], cool_posts);
    /// #     Ok(())
    /// # }
    /// ```
    #[cfg(feature = "postgres_backend")]
    fn tstzrange(lower: Nullable<Timestamptz>, upper: Nullable<Timestamptz>, bound: RangeBoundEnum) -> Tstzrange;
}

define_sql_function! {
    /// Returns range of dates
    ///
    /// # Example
    ///
    /// ```rust
    /// # include!("../../doctest_setup.rs");
    /// #
    /// # table! {
    /// #     posts {
    /// #         id -> Integer,
    /// #         versions -> Daterange,
    /// #     }
    /// # }
    /// #
    /// # fn main() {
    /// #     #[cfg(feature = "time")]
    /// #     run_test().unwrap();
    /// # }
    /// #
    /// # #[cfg(feature = "time")]
    /// # fn run_test() -> QueryResult<()> {
    /// #     use self::posts::dsl::*;
    /// #     use std::collections::Bound;
    /// #     let conn = &mut establish_connection();
    /// #     diesel::sql_query("DROP TABLE IF EXISTS posts").execute(conn).unwrap();
    /// #     diesel::sql_query("CREATE TABLE posts (id SERIAL PRIMARY KEY, versions DATERANGE NOT NULL)").execute(conn).unwrap();
    /// #
    /// use diesel::dsl::daterange;
    /// use diesel::pg::sql_types::RangeBound;
    /// use time::{Date, macros::date};
    ///
    /// diesel::insert_into(posts)
    ///     .values(&[
    ///        versions.eq(daterange(Some(date!(2020-01-01)), Some(date!(2021-01-01)), RangeBound::LowerBoundInclusiveUpperBoundInclusive)),
    ///        versions.eq(daterange(None, Some(date!(2020-01-01)), RangeBound::LowerBoundInclusiveUpperBoundExclusive)),
    ///     ]).execute(conn)?;
    ///
    /// let cool_posts = posts.select(versions)
    ///     .load::<(Bound<Date>, Bound<Date>)>(conn)?;
    /// assert_eq!(vec![
    ///          (Bound::Included(date!(2020-01-01)), Bound::Excluded(date!(2021-01-02))),
    ///          (Bound::Unbounded, Bound::Excluded(date!(2020-01-01))),
    ///      ], cool_posts);
    /// #     Ok(())
    /// # }
    /// ```
    #[cfg(feature = "postgres_backend")]
    fn daterange(lower: Nullable<Date>, upper: Nullable<Date>, bound: RangeBoundEnum) -> Daterange;
}

#[cfg(feature = "postgres_backend")]
define_sql_function! {
    /// Append an element to the end of an array
    ///
    /// # Example
    ///
    /// ```rust
    /// # include!("../../doctest_setup.rs");
    /// #
    /// # fn main() {
    /// #     run_test().unwrap();
    /// # }
    /// #
    /// # fn run_test() -> QueryResult<()> {
    /// #     use diesel::dsl::array_append;
    /// #     use diesel::sql_types::{Nullable, Integer, Array};
    /// #     let connection = &mut establish_connection();
    /// let ints = diesel::select(array_append::<Array<_>, Integer, _, _>(vec![1, 2], 3))
    ///     .get_result::<Vec<i32>>(connection)?;
    /// assert_eq!(vec![1, 2, 3], ints);
    ///
    /// let ints = diesel::select(array_append::<Array<_>, Nullable<Integer>, _, _>(vec![Some(1), Some(2)], None::<i32>))
    ///     .get_result::<Vec<Option<i32>>>(connection)?;
    /// assert_eq!(vec![Some(1), Some(2), None], ints);
    ///
    /// let ints = diesel::select(array_append::<Nullable<Array<_>>, Integer, _, _>(None::<Vec<i32>>, 3))
    ///     .get_result::<Vec<i32>>(connection)?;
    /// assert_eq!(vec![3], ints);
    ///
    /// let ints = diesel::select(array_append::<Nullable<Array<_>>, Nullable<Integer>, _, _>(None::<Vec<i32>>, None::<i32>))
    ///     .get_result::<Vec<Option<i32>>>(connection)?;
    /// assert_eq!(vec![None], ints);
    /// #     Ok(())
    /// # }
    /// ```
    fn array_append<Arr: ArrayOrNullableArray<Inner=T> + SingleValue, T: SingleValue>(a: Arr, e: T) -> Array<T>;
}

#[cfg(feature = "postgres_backend")]
define_sql_function! {
    /// Replace all occurrences of an element in an array with a given element
    ///
    /// # Example
    ///
    /// ```rust
    /// # include!("../../doctest_setup.rs");
    /// #
    /// # fn main() {
    /// #     run_test().unwrap();
    /// # }
    /// #
    /// # fn run_test() -> QueryResult<()> {
    /// #     use diesel::dsl::array_replace;
    /// #     use diesel::sql_types::{Nullable, Integer, Array};
    /// #     let connection = &mut establish_connection();
    /// let ints = diesel::select(array_replace::<Array<_>, Integer, _, _, _>(vec![1, 2, 5, 4], 5, 3))
    ///     .get_result::<Vec<i32>>(connection)?;
    /// assert_eq!(vec![1, 2, 3, 4], ints);
    ///
    /// let ints = diesel::select(array_replace::<Array<_>, Nullable<Integer>, _, _, _>(vec![Some(1), Some(2), Some(3)], Some(3), None::<i32>))
    ///     .get_result::<Vec<Option<i32>>>(connection)?;
    /// assert_eq!(vec![Some(1), Some(2), None], ints);
    ///
    /// let ints = diesel::select(array_replace::<Nullable<Array<_>>, Integer, _, _, _>(None::<Vec<i32>>, 1, 2))
    ///     .get_result::<Option<Vec<i32>>>(connection)?;
    ///
    /// let ints = diesel::select(array_replace::<Nullable<Array<_>>, Nullable<Integer>, _, _, _>(None::<Vec<i32>>, None::<i32>, Some(1)))
    ///     .get_result::<Option<Vec<Option<i32>>>>(connection)?;
    /// assert_eq!(None, ints);
    /// #    Ok(())
    /// # }
    /// ```
    fn array_replace<Arr: ArrayOrNullableArray<Inner=T> + SingleValue, T: SingleValue>(a: Arr, e: T, r: T) -> Arr;
}

#[cfg(feature = "postgres_backend")]
define_sql_function! {
    /// Returns a text representation of the array's dimensions
    ///
    /// # Example
    ///
    /// ```rust
    /// # include!("../../doctest_setup.rs");
    /// #
    /// # fn main(){
    /// #    run_test().unwrap();
    /// # }
    /// # fn run_test()->QueryResult<()>{
    /// #   use diesel::dsl::array_dims;
    /// #   use diesel::sql_types::{Nullable,Array,Integer};
    /// #   let connection = &mut establish_connection();
    ///
    /// let dims = diesel::select(array_dims::<Array<Integer>,_>(vec![1,2]))
    ///     .get_result::<String>(connection)?;
    /// assert!(String::from("[1:2]").eq(&dims));
    ///
    /// let dims = diesel::select(array_dims::<Array<Nullable<Integer>>,_>(vec![None::<i32>,Some(2)]))
    ///     .get_result::<String>(connection)?;
    /// assert!(String::from("[1:2]").eq(&dims));
    ///
    /// let dims = diesel::select(array_dims::<Array<Nullable<Integer>>,_>(vec![None::<i32>]))
    ///     .get_result::<String>(connection)?;
    /// assert!(String::from("[1:1]").eq(&dims));
    /// # Ok(())
    /// # }
    ///
    fn array_dims<Arr:ArrayOrNullableArray<> + SingleValue>(arr:Arr) -> Text;
}

#[cfg(feature = "postgres_backend")]
define_sql_function! {
    /// Prepends an element to the beginning of an array
    ///
    /// # Example
    ///
    /// ```rust
    /// # include!("../../doctest_setup.rs");
    /// #
    /// # fn main() {
    /// #     run_test().unwrap();
    /// # }
    /// #
    /// # fn run_test() -> QueryResult<()> {
    /// #     use diesel::dsl::array_prepend;
    /// #     use diesel::sql_types::{Nullable, Integer, Array};
    /// #     let connection = &mut establish_connection();
    /// let ints = diesel::select(array_prepend::<Integer, Array<_>, _, _>(3, vec![1, 2]))
    ///     .get_result::<Vec<i32>>(connection)?;
    /// assert_eq!(vec![3, 1, 2], ints);
    ///
    /// let ints = diesel::select(array_prepend::<Nullable<Integer>, Array<_>, _, _>(None::<i32>, vec![Some(1), Some(2)]))
    ///     .get_result::<Vec<Option<i32>>>(connection)?;
    /// assert_eq!(vec![None, Some(1), Some(2)], ints);
    ///
    /// let ints = diesel::select(array_prepend::<Integer, Nullable<Array<_>>, _, _>(3, None::<Vec<i32>>))
    ///     .get_result::<Vec<i32>>(connection)?;
    /// assert_eq!(vec![3], ints);
    ///
    /// let ints = diesel::select(array_prepend::<Nullable<Integer>, Nullable<Array<_>>, _, _>(None::<i32>, None::<Vec<i32>>))
    ///     .get_result::<Vec<Option<i32>>>(connection)?;
    /// assert_eq!(vec![None], ints);
    /// #     Ok(())
    /// # }
    /// ```
    fn array_prepend<T: SingleValue, Arr: ArrayOrNullableArray<Inner=T> + SingleValue>(e: T, a: Arr) -> Array<T>;
}

#[cfg(feature = "postgres_backend")]
define_sql_function! {
    /// Removes all elements equal to the given value from the array
    ///
    /// # Example
    ///
    /// ```rust
    /// # include!("../../doctest_setup.rs");
    /// #
    /// # fn main() {
    /// #     run_test().unwrap();
    /// # }
    /// #
    /// # fn run_test() -> QueryResult<()> {
    /// #     use diesel::dsl::array_remove;
    /// #     use diesel::sql_types::{Nullable, Integer, Array};
    /// #     let connection = &mut establish_connection();
    /// let ints = diesel::select(array_remove::<Array<_>, Integer, _, _>(vec![1, 2, 3, 2], 2))
    ///     .get_result::<Vec<i32>>(connection)?;
    /// assert_eq!(vec![1, 3], ints);
    ///
    /// let ints = diesel::select(array_remove::<Array<_>, Nullable<Integer>, _, _>(vec![None, Some(1), Some(2), None, Some(4)], None::<i32>))
    ///     .get_result::<Vec<Option<i32>>>(connection)?;
    /// assert_eq!(vec![Some(1), Some(2), Some(4)], ints);
    ///
    /// let ints = diesel::select(array_remove::<Nullable<Array<_>>, Nullable<Integer>, _, _>(None::<Vec<i32>>, None::<i32>))
    ///     .get_result::<Option<Vec<Option<i32>>>>(connection)?;
    /// assert_eq!(None, ints);
    /// #     Ok(())
    /// # }
    /// ```
    fn array_remove<Arr: ArrayOrNullableArray<Inner=T> + SingleValue, T: SingleValue>(a: Arr, e: T) -> Arr;
}

#[cfg(feature = "postgres_backend")]
define_sql_function! {
    /// Converts each array element to its text representation and concatenates those elements
    /// separated by the delimiter string. If `null_string` is provided and is not `NULL`, then `NULL`
    /// array entries are represented by that string; otherwise, they are omitted.
    ///
    /// # Example
    ///
    /// ```rust
    /// # include!("../../doctest_setup.rs");
    /// #
    /// # fn main() {
    /// #     run_test().unwrap();
    /// # }
    /// #
    /// # fn run_test() -> QueryResult<()> {
    /// #     use diesel::dsl::array_to_string_with_null_string;
    /// #     use diesel::sql_types::{Nullable, Text, Array};
    /// #     let connection = &mut establish_connection();
    ///
    /// // Example with `NULL` representation as a string
    /// let result: String = diesel::select(array_to_string_with_null_string::<Array<Nullable<Text>>, _, _, _>(
    ///     vec![Some("first"), None::<&str>, Some("third")], ",", "NULL"))
    ///     .get_result(connection)?;
    /// assert_eq!(result, "first,NULL,third");
    ///
    /// // Example without any `NULL` values
    /// let result: String = diesel::select(array_to_string_with_null_string::<Array<Nullable<Text>>, _, _, _>(
    ///     vec![Some("first"), Some("second")], ",", "NULL"))
    ///     .get_result(connection)?;
    /// assert_eq!(result, "first,second");
    ///
    /// // Example with all `NULL` values
    /// let result: String = diesel::select(array_to_string_with_null_string::<Array<Nullable<Text>>, _, _, _>(
    ///     vec![None::<&str>, None::<&str>], ",", "NULL"))
    ///     .get_result(connection)?;
    /// assert_eq!(result, "NULL,NULL");
    ///
    /// #     Ok(())
    /// # }
    /// ```
    #[sql_name = "array_to_string"]
    fn array_to_string_with_null_string<Arr: ArrayOrNullableArray + SingleValue>(
        array: Arr, del: Text, null: Text
    ) -> Text;
}

#[cfg(feature = "postgres_backend")]
define_sql_function! {
    /// Converts each array element to its text representation and concatenates those elements
    /// separated by the delimiter string. `NULL` entries are omitted in this variant.
    /// See [array_to_string_with_null_string] for a variant with that argument.
    ///
    /// # Example
    ///
    /// ```rust
    /// # include!("../../doctest_setup.rs");
    /// #
    /// # fn main() {
    /// #     run_test().unwrap();
    /// # }
    /// #
    /// # fn run_test() -> QueryResult<()> {
    /// #     use diesel::dsl::array_to_string;
    /// #     use diesel::sql_types::{Text, Array, Nullable};
    /// #     let connection = &mut establish_connection();
    ///
    /// // Example with non-null values
    /// let result: String = diesel::select(array_to_string::<Array<Nullable<Text>>, _, _>(
    ///     vec![Some("first"), Some("second")], ","))
    ///     .get_result(connection)?;
    /// assert_eq!(result, "first,second");
    ///
    /// // Example with `NULL` values (omitted in the result)
    /// let result: String = diesel::select(array_to_string::<Array<Nullable<Text>>, _, _>(
    ///     vec![Some("first"), None::<&str>, Some("third")], ","))
    ///     .get_result(connection)?;
    /// assert_eq!(result, "first,third");
    ///
    /// // Example with only `NULL` values (empty result)
    /// let result: String = diesel::select(array_to_string::<Array<Nullable<Text>>, _, _>(
    ///     vec![None::<&str>, None::<&str>], ","))
    ///     .get_result(connection)?;
    /// assert_eq!(result, "");
    ///
    /// #     Ok(())
    /// # }
    /// ```
    fn array_to_string<Arr: ArrayOrNullableArray + SingleValue>(
        array: Arr, del: Text
    ) -> Text;
}

#[cfg(feature = "postgres_backend")]
define_sql_function! {
    /// Returns the total number of elements in the array, or 0 if the array is empty.
    ///
    /// # Example
    ///
    /// ```rust
    /// # include!("../../doctest_setup.rs");
    /// #
    /// # fn main(){
    /// #    run_test().unwrap();
    /// # }
    /// # fn run_test()->QueryResult<()>{
    /// #   use diesel::dsl::cardinality;
    /// #   use diesel::sql_types::{Nullable,Array,Integer};
    /// #   let connection = &mut establish_connection();
    ///
    /// let array_cardinality = diesel::select(cardinality::<Array<Integer>, _>(vec![1, 2, 3, 4]))
    ///     .get_result::<Option<i32>>(connection)?;
    /// assert_eq!(4, array_cardinality.unwrap());
    ///
    /// let array_cardinality = diesel::select(cardinality::<Array<Nullable<Integer>>, _>(vec![Some(1), Some(2), Some(3)]))
    ///     .get_result::<Option<i32>>(connection)?;
    /// assert_eq!(3, array_cardinality.unwrap());
    ///
    /// let array_cardinality = diesel::select(cardinality::<Array<Integer>, _>(Vec::<i32>::new()))
    ///     .get_result::<Option<i32>>(connection)?;
    /// assert_eq!(0, array_cardinality.unwrap());
    ///
    /// let array_cardinality = diesel::select(cardinality::<Nullable<Array<Integer>>, _>(None::<Vec<i32>>))
    ///     .get_result::<Option<i32>>(connection)?;
    /// assert_eq!(None, array_cardinality);
    /// # Ok(())
    /// # }
    ///
    fn cardinality<Arr:ArrayOrNullableArray + SingleValue>(a: Arr) -> Nullable<Integer>;
}

#[cfg(feature = "postgres_backend")]
define_sql_function! {
    /// Trims an array by removing the last n elements. If the array is multidimensional, only the first dimension is trimmed.
    ///
    /// # Example
    ///
    /// ```rust
    /// # include!("../../doctest_setup.rs");
    /// #
    /// # fn main(){
    /// #    run_test().unwrap();
    /// # }
    /// # fn run_test()->QueryResult<()>{
    /// #   use diesel::dsl::trim_array;
    /// #   use diesel::sql_types::{Nullable,Array,Integer};
    /// #   let connection = &mut establish_connection();
    ///
    /// let trimmed_array = diesel::select(trim_array::<Array<Integer>, _, _>(vec![1, 2, 3, 4], 3))
    ///     .get_result::<Vec<i32>>(connection)?;
    /// assert_eq!(vec![1], trimmed_array);
    ///
    /// let trimmed_array = diesel::select(trim_array::<Array<Nullable<Integer>>, _, _>(vec![Some(1), Some(2), Some(3)], 1))
    ///     .get_result::<Vec<Option<i32>>>(connection)?;
    /// assert_eq!(vec![Some(1), Some(2)], trimmed_array);
    ///
    /// let trimmed_array = diesel::select(trim_array::<Array<Integer>, _, _>(Vec::<i32>::new(), 0))
    ///     .get_result::<Vec<i32>>(connection)?;
    /// assert_eq!(Vec::<i32>::new(), trimmed_array);
    ///
    /// let trimmed_array = diesel::select(trim_array::<Nullable<Array<Integer>>, _, _>(None::<Vec<i32>>, 0))
    ///     .get_result::<Option<Vec<i32>>>(connection)?;
    /// assert_eq!(None, trimmed_array);
    ///
    /// let trimmed_array = diesel::select(trim_array::<Nullable<Array<Integer>>, _, _>(None::<Vec<i32>>, 1))
    ///     .get_result::<Option<Vec<i32>>>(connection)?;
    /// assert_eq!(None, trimmed_array);
    /// # Ok(())
    /// # }
    ///
    fn trim_array<Arr:ArrayOrNullableArray + SingleValue>(a: Arr, n: Integer) -> Arr;
}

#[cfg(feature = "postgres_backend")]
define_sql_function! {
    /// Concatenates two arrays
    ///
    /// # Example
    ///
    /// ```rust
    /// # include!("../../doctest_setup.rs");
    /// #
    /// # fn main() {
    /// #     run_test().unwrap();
    /// # }
    /// #
    /// # fn run_test() -> QueryResult<()> {
    /// #     use diesel::dsl::array_cat;
    /// #     use diesel::sql_types::{Integer, Array, Nullable};
    /// #     let connection = &mut establish_connection();
    /// let result = diesel::select(array_cat::<Array<Integer>, _, _>(vec![1, 2], vec![3, 4]))
    ///     .get_result::<Vec<i32>>(connection)?;
    /// assert_eq!(vec![1, 2, 3, 4], result);
    ///
    /// let nullable_result = diesel::select(array_cat::<Nullable<Array<Integer>>, _, _>(
    ///     None::<Vec<i32>>,
    ///     None::<Vec<i32>>
    /// )).get_result::<Option<Vec<i32>>>(connection)?;
    /// assert_eq!(None, nullable_result);
    /// #     Ok(())
    /// # }
    /// ```
    fn array_cat<Arr: ArrayOrNullableArray + SingleValue>(a: Arr, b: Arr) -> Arr;
}

#[cfg(feature = "postgres_backend")]
define_sql_function! {
    /// Returns the length of the requested array
    ///
    /// # Example
    ///
    /// ```rust
    /// # include!("../../doctest_setup.rs");
    /// #
    /// # fn main() {
    /// #     run_test().unwrap();
    /// # }
    /// #
    /// # fn run_test() -> QueryResult<()> {
    /// #     use diesel::dsl::array_length;
    /// #     use diesel::sql_types::{Integer, Array};
    /// #     let connection = &mut establish_connection();
    /// let result = diesel::select(array_length::<Array<Integer>, _, _>(vec![1, 2, 3], 1))
    ///     .get_result::<Option<i32>>(connection)?;
    /// assert_eq!(Some(3), result);
    /// #     Ok(())
    /// # }
    /// ```
    fn array_length<Arr: ArrayOrNullableArray + SingleValue>(array: Arr, dimension: Integer) -> Nullable<Integer>;
}

#[cfg(feature = "postgres_backend")]
define_sql_function! {
    /// Returns an array initialized with supplied value and dimensions,
    /// optionally with lower bounds other than 1. This function omits the optional
    /// lower bound argument. See [array_fill_with_lower_bound] for that.
    ///
    /// # Example
    ///
    /// ```rust
    /// # include!("../../doctest_setup.rs");
    /// #
    /// # fn main(){
    /// #    run_test().unwrap();
    /// # }
    /// # fn run_test()->QueryResult<()>{
    /// #   use diesel::dsl::array_fill;
    /// #   use diesel::sql_types::{Nullable,Array,Integer,Text};
    /// #   let connection = &mut establish_connection();
    ///
    /// let array = diesel::select(array_fill::<Integer,_,_>(2,vec![2]))
    /// .get_result::<Vec<i32>>(connection)?;
    /// assert_eq!(vec![2,2],array);
    ///
    /// let array = diesel::select(array_fill::<Text,_,_>(String::from("abc"),vec![3]))
    /// .get_result::<Vec<String>>(connection)?;
    /// assert_eq!(vec!["abc","abc","abc"],array);
    ///
    /// let array = diesel::select(array_fill::<Nullable<Integer>,_,_>(Some(4),vec![3]))
    /// .get_result::<Vec<Option<i32>>>(connection)?;
    /// assert_eq!(vec![Some(4),Some(4),Some(4)],array);
    ///
    /// let array = diesel::select(array_fill::<Nullable<Integer>,_,_>(None::<i32>,vec![3]))
    /// .get_result::<Vec<Option<i32>>>(connection)?;
    /// assert_eq!(vec![None::<i32>,None::<i32>,None::<i32>],array);
    /// # Ok(())
    /// # }
    ///
    fn array_fill<E:SingleValue>(value: E, dim: Array<Integer>) -> Array<E>;
}

#[cfg(feature = "postgres_backend")]
define_sql_function! {
    /// Returns an array initialized with supplied value and dimensions,
    /// with lower bounds other than 1
    ///
    /// # Example
    ///
    /// ```rust
    /// # include!("../../doctest_setup.rs");
    /// #
    /// # fn main(){
    /// #    run_test().unwrap();
    /// # }
    /// # fn run_test()->QueryResult<()>{
    /// #   use diesel::dsl::array_fill_with_lower_bound;
    /// #   use diesel::sql_types::{Nullable,Array,Integer,Text};
    /// #   let connection = &mut establish_connection();
    ///
    /// let array = diesel::select(array_fill_with_lower_bound::<Integer,_,_,_>(2,vec![2],vec![2]))
    /// .get_result::<Vec<i32>>(connection)?;
    /// assert_eq!(vec![2,2],array);
    ///
    /// let array = diesel::select(array_fill_with_lower_bound::<Text,_,_,_>(String::from("abc"),vec![3],vec![3]))
    /// .get_result::<Vec<String>>(connection)?;
    /// assert_eq!(vec!["abc","abc","abc"],array);
    ///
    /// let array = diesel::select(array_fill_with_lower_bound::<Nullable<Integer>,_,_,_>(Some(4),vec![3],vec![3]))
    /// .get_result::<Vec<Option<i32>>>(connection)?;
    /// assert_eq!(vec![Some(4),Some(4),Some(4)],array);
    ///
    /// let array = diesel::select(array_fill_with_lower_bound::<Nullable<Integer>,_,_,_>(None::<i32>,vec![3],vec![3]))
    /// .get_result::<Vec<Option<i32>>>(connection)?;
    /// assert_eq!(vec![None::<i32>,None::<i32>,None::<i32>],array);
    /// # Ok(())
    /// # }
    ///
    #[sql_name = "array_fill"]
    fn array_fill_with_lower_bound<E:SingleValue>(value: E, dim: Array<Integer>, lower_bound: Array<Integer>) -> Array<E>;
}

#[cfg(feature = "postgres_backend")]
define_sql_function! {
    /// Returns the lower bound of the requested array
    ///
    /// This function returns null for dimensions that do not exist
    ///
    /// # Example
    ///
    /// ```rust
    /// # include!("../../doctest_setup.rs");
    /// #
    /// # fn main() {
    /// #     run_test().unwrap();
    /// # }
    /// #
    /// # fn run_test() -> QueryResult<()> {
    /// #     use diesel::dsl::array_lower;
    /// #     use diesel::sql_types::{Integer, Array};
    /// #     let connection = &mut establish_connection();
    /// let result = diesel::select(array_lower::<Array<Integer>, _, _>(vec![1, 2, 3], 1))
    ///     .get_result::<Option<i32>>(connection)?;
    /// assert_eq!(Some(1), result);
    ///
    /// // the array has only one dimension
    /// let result = diesel::select(array_lower::<Array<Integer>, _, _>(vec![1, 2, 3], 2))
    ///     .get_result::<Option<i32>>(connection)?;
    /// assert_eq!(None, result);
    /// #     Ok(())
    /// # }
    /// ```
    fn array_lower<Arr: ArrayOrNullableArray + SingleValue>(array: Arr, dimension: Integer) -> Nullable<Integer>;
}

#[cfg(feature = "postgres_backend")]
define_sql_function! {
    /// Returns the subscript of the first occurrence of the second argument in the array, or NULL if it's not present.
    /// If the third argument is given, the search begins at that subscript. This function omits the third argument.
    /// See [array_position_with_subscript].
    ///
    /// The array must be one-dimensional. Comparisons are done using IS NOT DISTINCT FROM semantics,
    /// so it is possible to search for NULL.
    ///
    /// # Example
    ///
    /// ```rust
    /// # include!("../../doctest_setup.rs");
    /// #
    /// # fn main(){
    /// #    run_test().unwrap();
    /// # }
    /// # fn run_test()->QueryResult<()>{
    /// #   use diesel::dsl::array_position;
    /// #   use diesel::sql_types::{Nullable,Array,Integer};
    /// #   let connection = &mut establish_connection();
    ///
    /// let pos = diesel::select(array_position::<Array<_>, Integer, _, _>(vec![1, 2, 3, 4], 3))
    ///     .get_result::<Option<i32>>(connection)?;
    /// assert_eq!(Some(3), pos);
    ///
    /// let pos = diesel::select(array_position::<Array<_>, Integer, _, _>(vec![1, 2, 3, 4], 5))
    ///     .get_result::<Option<i32>>(connection)?;
    /// assert_eq!(None::<i32>, pos);
    ///
    /// let pos = diesel::select(array_position::<Array<_>, Nullable<Integer>, _, _>(
    ///     vec![1, 2, 3, 4], None::<i32>))
    ///     .get_result::<Option<i32>>(connection)?;
    /// assert_eq!(None::<i32>, pos);
    ///
    /// let pos = diesel::select(array_position::<Array<_>, Nullable<Integer>, _, _>(
    ///     vec![None::<i32>, Some(1), Some(2), Some(3)], None::<i32>))
    ///     .get_result::<Option<i32>>(connection)?;
    /// assert_eq!(Some(1), pos);
    /// # Ok(())
    /// # }
    ///
    fn array_position<Arr: ArrayOrNullableArray<Inner = E> + SingleValue, E: SingleValue>(
        a: Arr,
        elem: E,
    ) -> Nullable<Integer>;
}

#[cfg(feature = "postgres_backend")]
define_sql_function! {
    /// Returns the subscript of the first occurrence of the second argument in the array,
    /// or NULL if it's not present, beginning at the subscript given as the third argument.
    ///
    /// The array must be one-dimensional.
    /// Comparisons are done using IS NOT DISTINCT FROM semantics,
    /// so it is possible to search for NULL.
    /// # Example
    ///
    /// ```rust
    /// # include!("../../doctest_setup.rs");
    /// #
    /// # fn main(){
    /// #    run_test().unwrap();
    /// # }
    /// # fn run_test()->QueryResult<()>{
    /// #   use diesel::dsl::array_position_with_subscript;
    /// #   use diesel::sql_types::{Nullable,Array,Integer};
    /// #   let connection = &mut establish_connection();
    ///
    /// let pos = diesel::select(array_position_with_subscript::<Array<_>, Integer, _, _, _>(
    ///     vec![1, 2, 3, 4], 3, 2))
    ///     .get_result::<Option<i32>>(connection)?;
    /// assert_eq!(Some(3), pos);
    ///
    /// let pos = diesel::select(array_position_with_subscript::<Array<_>, Integer, _, _, _>(
    ///     vec![1, 2, 3, 4], 1, 2))
    ///     .get_result::<Option<i32>>(connection)?;
    /// assert_eq!(None::<i32>, pos);
    ///
    /// let pos = diesel::select(array_position_with_subscript::<Array<_>, Nullable<Integer>, _, _, _>(
    ///     vec![None::<i32>, Some(1), Some(2), Some(3)], None::<i32>, 1))
    ///     .get_result::<Option<i32>>(connection)?;
    /// assert_eq!(Some(1), pos);
    ///
    /// let pos = diesel::select(array_position_with_subscript::<Array<_>, Nullable<Integer>, _, _, _>(
    ///     vec![None::<i32>, Some(1), Some(2), Some(3)], None::<i32>, 2))
    ///     .get_result::<Option<i32>>(connection)?;
    /// assert_eq!(None::<i32>, pos);
    /// # Ok(())
    /// # }
    ///
    #[sql_name = "array_position"]
    fn array_position_with_subscript<
        Arr: ArrayOrNullableArray<Inner = E> + SingleValue,
        E: SingleValue,
    >(
        a: Arr,
        elem: E,
        subscript: Integer,
    ) -> Nullable<Integer>;
}

#[cfg(feature = "postgres_backend")]
define_sql_function! {
    /// Returns an array of the subscripts of all occurrences of the second argument in the
    /// array given as first argument.
    ///
    /// The array must be one-dimensional. Comparisons are done using IS NOT DISTINCT FROM semantics,
    /// so it is possible to search for NULL.
    /// NULL is returned only if the array is NULL; if the value is not found in the array, an empty array is returned.
    ///
    /// # Example
    ///
    /// ```rust
    /// # include!("../../doctest_setup.rs");
    /// #
    /// # fn main(){
    /// #    run_test().unwrap();
    /// # }
    /// # fn run_test()->QueryResult<()>{
    /// #   use diesel::dsl::array_positions;
    /// #   use diesel::sql_types::{Nullable,Array,Integer};
    /// #   let connection = &mut establish_connection();
    ///
    /// let pos = diesel::select(array_positions::<Array<_>, Integer, _, _>(vec![1, 1, 2, 1], 1))
    ///     .get_result::<Option<Vec<i32>>>(connection)?;
    /// assert_eq!(Some(vec![1,2,4]), pos);
    ///
    /// let pos = diesel::select(array_positions::<Array<_>, Integer, _, _>(vec![1, 2, 3, 4], 5))
    ///     .get_result::<Option<Vec<i32>>>(connection)?;
    /// assert_eq!(Some(vec![]), pos);
    ///
    /// let pos = diesel::select(array_positions::<Array<_>, Nullable<Integer>, _, _>(
    ///     vec![None::<i32>, Some(2), Some(3), None::<i32>], None::<i32>))
    ///     .get_result::<Option<Vec<i32>>>(connection)?;
    /// assert_eq!(Some(vec![1,4]), pos);
    ///
    /// let pos = diesel::select(array_positions::<Nullable<Array<_>>, Integer, _, _>(
    ///     None::<Vec<i32>>, 1))
    ///     .get_result::<Option<Vec<i32>>>(connection)?;
    /// assert_eq!(None::<Vec<i32>>, pos);
    /// # Ok(())
    /// # }
    ///
    fn array_positions<Arr: ArrayOrNullableArray<Inner = E> + SingleValue, E: SingleValue>(
        a: Arr,
        elem: E,
    ) -> Nullable<Array<Integer>>;
}

#[cfg(feature = "postgres_backend")]
define_sql_function! {
    /// Returns the number of dimensions of the array
    ///
    /// # Example
    ///
    /// ```rust
    /// # include!("../../doctest_setup.rs");
    /// #
    /// # fn main() {
    /// #     run_test().unwrap();
    /// # }
    /// #
    /// # fn run_test() -> QueryResult<()> {
    /// #     use diesel::dsl::array_ndims;
    /// #     use diesel::sql_types::{Nullable, Array, Integer};
    /// #     let connection = &mut establish_connection();
    ///
    ///  // diesel currently only supports 1D arrays
    /// let dims = diesel::select(array_ndims::<Array<Integer>, _>(vec![1, 2]))
    ///     .get_result::<i32>(connection)?;
    /// assert_eq!(1, dims);
    ///
    /// #     Ok(())
    /// # }
    /// ```
    fn array_ndims<Arr: ArrayOrNullableArray + SingleValue>(arr: Arr) -> Integer;
}

#[cfg(feature = "postgres_backend")]
define_sql_function! {
    /// Returns the upper bound of the requested array
    ///
    /// This function returns null for dimensions that do not exist
    ///
    /// # Example
    ///
    /// ```rust
    /// # include!("../../doctest_setup.rs");
    /// #
    /// # fn main() {
    /// #     run_test().unwrap();
    /// # }
    /// #
    /// # fn run_test() -> QueryResult<()> {
    /// #     use diesel::dsl::array_upper;
    /// #     use diesel::sql_types::{Integer, Array};
    /// #     let connection = &mut establish_connection();
    /// let result = diesel::select(array_upper::<Array<Integer>, _, _>(vec![1, 2, 3], 1))
    ///     .get_result::<Option<i32>>(connection)?;
    /// assert_eq!(Some(3), result);
    ///
    /// // the array has only one dimension
    /// let result = diesel::select(array_upper::<Array<Integer>, _, _>(vec![1, 2, 3], 2))
    ///     .get_result::<Option<i32>>(connection)?;
    /// assert_eq!(None, result);
    /// #     Ok(())
    /// # }
    /// ```
    fn array_upper<Arr: ArrayOrNullableArray + SingleValue>(array: Arr, dimension: Integer) -> Nullable<Integer>;
}

#[cfg(feature = "postgres_backend")]
define_sql_function! {
    /// Randomly shuffles the first dimension of the array.
    ///
    /// # Example
    ///
    // This function requires postgres >= 16.0
    // which we cannot expect to be widely used at the
    // point of writing this comment, so we skip running this test
    /// ```rust,no_run
    /// # include!("../../doctest_setup.rs");
    /// #
    /// # fn main() {
    /// #     run_test().unwrap();
    /// # }
    /// #
    /// # fn run_test() -> QueryResult<()> {
    /// #     use diesel::dsl::array_shuffle;
    /// #     use diesel::sql_types::{Array, Integer};
    /// #     let connection = &mut establish_connection();
    /// let shuffled = diesel::select(array_shuffle::<Array<Integer>, _>(vec![1, 2, 3, 4, 5]))
    ///     .get_result::<Vec<i32>>(connection)?;
    /// assert_eq!(5, shuffled.len());
    /// assert_eq!(shuffled.iter().sum::<i32>(), 15);
    /// #     Ok(())
    /// # }
    /// ```
    fn array_shuffle<Arr: ArrayOrNullableArray + SingleValue>(array: Arr) -> Arr;
}

#[cfg(feature = "postgres_backend")]
define_sql_function! {
    /// Returns an array of n items randomly selected from array.
    /// n may not exceed the length of the array.
    ///
    /// # Example
    ///
    // This function requires postgres >= 16.0
    // which we cannot expect to be widely used at the
    // point of writing this comment, so we skip running this test
    /// ```rust,no_run
    /// # include!("../../doctest_setup.rs");
    /// #
    /// # fn main() {
    /// #     run_test().unwrap();
    /// # }
    /// #
    /// # fn run_test() -> QueryResult<()> {
    /// #     use diesel::dsl::array_sample;
    /// #     use diesel::sql_types::{Array, Integer, Nullable};
    /// #     let connection = &mut establish_connection();
    ///
    /// let vec = vec![1,2,3,4,5];
    /// let sampled = diesel::select(array_sample::<Array<Integer>, _, _>(vec.clone(),3))
    ///     .get_result::<Vec<i32>>(connection)?;
    /// assert_eq!(3, sampled.len());
    /// assert!(sampled.iter().all(|x| vec.contains(x)));
    ///
    /// let vec: Vec<i32> = Vec::new();
    /// let sampled = diesel::select(array_sample::<Array<Integer>, _, _>(vec,0))
    ///     .get_result::<Vec<i32>>(connection)?;
    /// assert_eq!(0, sampled.len());
    ///
    /// let sampled = diesel::select(array_sample::<Nullable<Array<Integer>>, _, _>(None::<Vec<i32>>,1))
    ///     .get_result::<Option<Vec<i32>>>(connection)?;
    /// assert!(sampled.is_none());
    /// #     Ok(())
    /// # }
    /// ```
    fn array_sample<Arr: ArrayOrNullableArray + SingleValue>(array: Arr, n: Integer) -> Arr;
}

#[cfg(feature = "postgres_backend")]
define_sql_function! {
    /// Converts any SQL value to json
    ///
    /// # Example
    ///
    /// ```rust
    /// # include!("../../doctest_setup.rs");
    /// #
    /// # fn main() {
    /// #     #[cfg(feature = "serde_json")]
    /// #     run_test().unwrap();
    /// # }
    /// #
    /// # #[cfg(feature = "serde_json")]
    /// # fn run_test() -> QueryResult<()> {
    /// #     use diesel::dsl::to_json;
    /// #     use serde_json::{json, Value};
    /// #     use diesel::sql_types::{Integer, Array, Json, Text, Nullable};
    /// #     let connection = &mut establish_connection();
    /// let result = diesel::select(to_json::<Integer, _>(1))
    ///     .get_result::<Value>(connection)?;
    ///
    /// assert_eq!(json!(1), result);
    ///
    /// let result = diesel::select(to_json::<Array<Text>, _>(vec!["abc", "xyz"]))
    ///     .get_result::<Value>(connection)?;
    ///
    /// assert_eq!(json!(["abc", "xyz"]), result);
    ///
    /// let result = diesel::select(to_json::<Array<Nullable<Text>>, _>(Vec::<String>::new()))
    ///     .get_result::<Value>(connection)?;
    ///
    /// assert_eq!(json!([]), result);
    ///
    /// let result = diesel::select(to_json::<Nullable<Text>, _>(None::<String>))
    ///     .get_result::<Option<Value>>(connection)?;
    ///
    /// assert!(result.is_none());
    ///
    /// #     Ok(())
    /// # }
    /// ```
    fn to_json<E: MaybeNullableValue<Json>>(e: E) -> E::Out;
}

#[cfg(feature = "postgres_backend")]
define_sql_function! {
    /// Converts any SQL value to jsonb
    ///
    /// # Example
    ///
    /// ```rust
    /// # include!("../../doctest_setup.rs");
    /// #
    /// # fn main() {
    /// #     #[cfg(feature = "serde_json")]
    /// #     run_test().unwrap();
    /// # }
    /// #
    /// # #[cfg(feature = "serde_json")]
    /// # fn run_test() -> QueryResult<()> {
    /// #     use diesel::dsl::to_jsonb;
    /// #     use serde_json::{json, Value};
    /// #     use diesel::sql_types::{Integer, Array, Jsonb, Text, Nullable};
    /// #     let connection = &mut establish_connection();
    /// let result = diesel::select(to_jsonb::<Integer, _>(1))
    ///     .get_result::<Value>(connection)?;
    ///
    /// assert_eq!(json!(1), result);
    ///
    /// let result = diesel::select(to_jsonb::<Array<Text>, _>(vec!["abc", "def"]))
    ///     .get_result::<Value>(connection)?;
    ///
    /// assert_eq!(json!(["abc", "def"]), result);
    ///
    /// let result = diesel::select(to_jsonb::<Array<Nullable<Text>>, _>(Vec::<String>::new()))
    ///     .get_result::<Value>(connection)?;
    ///
    /// assert_eq!(json!([]), result);
    ///
    /// let result = diesel::select(to_jsonb::<Nullable<Text>, _>(None::<String>))
    ///     .get_result::<Option<Value>>(connection)?;
    ///
    /// assert!(result.is_none());
    ///
    /// #     Ok(())
    /// # }
    /// ```
    fn to_jsonb<E: MaybeNullableValue<Jsonb>>(e: E) -> E::Out;
}

<<<<<<< HEAD
#[cfg(feature = "postgres_backend")]
define_sql_function! {
    /// Returns the number of elements in the top-level JSON array
    ///
    ///
    /// # Example
    ///
    /// ```rust
    /// # include!("../../doctest_setup.rs");
    /// #
    /// # fn main() {
    /// #     #[cfg(feature = "serde_json")]
    /// #     run_test().unwrap();
    /// # }
    /// #
    /// # #[cfg(feature = "serde_json")]
    /// # fn run_test() -> QueryResult<()> {
    /// #     use diesel::dsl::json_array_length;
    /// #     use serde_json::json;
    /// #     use diesel::sql_types::{Integer, Json};
    /// #     let connection = &mut establish_connection();
    /// let result = diesel::select(json_array_length::<Json, _>(json!([1, 2, 3])))
    ///     .get_result::<i32>(connection)?;
    ///
    /// assert_eq!(result, 3);
    ///
    /// let result = diesel::select(json_array_length::<Json, _>(json!([])))
    ///     .get_result::<i32>(connection)?;
    ///
    /// assert_eq!(result, 0);
    ///
    ///
    ///
    /// #     Ok(())
    /// # }
    /// ```

    fn json_array_length<E: JsonOrNullableJson + SingleValue>(e: E) -> Integer;
}

#[cfg(feature = "postgres_backend")]
define_sql_function! {
    /// Returns the number of elements in the top-level JSON array
    ///
=======
define_sql_function! {
    /// Builds a JSON object out of a text array. The array must have an even number of members,
    /// in which case they are taken as alternating key/value pairs
>>>>>>> f78e6b8c
    ///
    /// # Example
    ///
    /// ```rust
    /// # include!("../../doctest_setup.rs");
    /// #
    /// # fn main() {
<<<<<<< HEAD
    /// #     #[cfg(feature = "serde_json")]
    /// #     run_test().unwrap();
    /// # }
    /// #
    /// # #[cfg(feature = "serde_json")]
    /// # fn run_test() -> QueryResult<()> {
    /// #     use diesel::dsl::jsonb_array_length;
    /// #     use serde_json::json;
    /// #     use diesel::sql_types::{Integer, Jsonb};
    /// #     let connection = &mut establish_connection();
    /// let result = diesel::select(jsonb_array_length::<Jsonb, _>(json!([1, 2, 3])))
    ///     .get_result::<i32>(connection)?;
    ///
    /// assert_eq!(result, 3);
    ///
    /// let result = diesel::select(jsonb_array_length::<Jsonb, _>(json!([])))
    ///     .get_result::<i32>(connection)?;
    ///
    /// assert_eq!(result, 0);
    ///
    ///
=======
    /// #     run_test().unwrap();
    /// # }
    /// #
    /// # fn run_test() -> QueryResult<()> {
    /// #     use diesel::dsl::json_object;
    /// #     use diesel::sql_types::{Array, Json, Nullable, Text};
    /// #     use serde_json::Value;
    /// #     let connection = &mut establish_connection();
    /// let json = diesel::select(json_object::<Array<Text>,_>(vec!["hello","world"]))
    ///                 .get_result::<Value>(connection)?;
    /// let expected:Value = serde_json::json!({"hello":"world"});
    /// assert_eq!(expected,json);
    ///
    /// let json = diesel::select(json_object::<Array<Text>,_>(vec!["hello","world","John","Doe"]))
    ///                 .get_result::<Value>(connection)?;
    /// let expected:Value = serde_json::json!({"hello":"world","John":"Doe"});
    /// assert_eq!(expected,json);
    ///
    /// let json = diesel::select(json_object::<Array<Text>,_>(vec!["hello","world","John"]))
    ///                 .get_result::<Value>(connection);
    /// assert!(json.is_err());
    ///
    /// let empty:Vec<String> = Vec::new();
    /// let json = diesel::select(json_object::<Array<Nullable<Text>>,_>(empty))
    ///                 .get_result::<Value>(connection);
    /// assert!(json.is_err());
>>>>>>> f78e6b8c
    ///
    /// #     Ok(())
    /// # }
    /// ```
<<<<<<< HEAD

    fn jsonb_array_length<E: JsonbOrNullableJsonb + SingleValue>(e: E) -> Integer;
=======
    fn json_object<Arr: TextArrayOrNullableTextArray + MaybeNullableValue<Json>>(
        text_array: Arr,
    ) -> Arr::Out;
>>>>>>> f78e6b8c
}<|MERGE_RESOLUTION|>--- conflicted
+++ resolved
@@ -1592,86 +1592,16 @@
     fn to_jsonb<E: MaybeNullableValue<Jsonb>>(e: E) -> E::Out;
 }
 
-<<<<<<< HEAD
-#[cfg(feature = "postgres_backend")]
-define_sql_function! {
-    /// Returns the number of elements in the top-level JSON array
-    ///
-    ///
-    /// # Example
-    ///
-    /// ```rust
-    /// # include!("../../doctest_setup.rs");
-    /// #
-    /// # fn main() {
-    /// #     #[cfg(feature = "serde_json")]
-    /// #     run_test().unwrap();
-    /// # }
-    /// #
-    /// # #[cfg(feature = "serde_json")]
-    /// # fn run_test() -> QueryResult<()> {
-    /// #     use diesel::dsl::json_array_length;
-    /// #     use serde_json::json;
-    /// #     use diesel::sql_types::{Integer, Json};
-    /// #     let connection = &mut establish_connection();
-    /// let result = diesel::select(json_array_length::<Json, _>(json!([1, 2, 3])))
-    ///     .get_result::<i32>(connection)?;
-    ///
-    /// assert_eq!(result, 3);
-    ///
-    /// let result = diesel::select(json_array_length::<Json, _>(json!([])))
-    ///     .get_result::<i32>(connection)?;
-    ///
-    /// assert_eq!(result, 0);
-    ///
-    ///
-    ///
-    /// #     Ok(())
-    /// # }
-    /// ```
-
-    fn json_array_length<E: JsonOrNullableJson + SingleValue>(e: E) -> Integer;
-}
-
-#[cfg(feature = "postgres_backend")]
-define_sql_function! {
-    /// Returns the number of elements in the top-level JSON array
-    ///
-=======
 define_sql_function! {
     /// Builds a JSON object out of a text array. The array must have an even number of members,
     /// in which case they are taken as alternating key/value pairs
->>>>>>> f78e6b8c
-    ///
-    /// # Example
-    ///
-    /// ```rust
-    /// # include!("../../doctest_setup.rs");
-    /// #
-    /// # fn main() {
-<<<<<<< HEAD
-    /// #     #[cfg(feature = "serde_json")]
-    /// #     run_test().unwrap();
-    /// # }
-    /// #
-    /// # #[cfg(feature = "serde_json")]
-    /// # fn run_test() -> QueryResult<()> {
-    /// #     use diesel::dsl::jsonb_array_length;
-    /// #     use serde_json::json;
-    /// #     use diesel::sql_types::{Integer, Jsonb};
-    /// #     let connection = &mut establish_connection();
-    /// let result = diesel::select(jsonb_array_length::<Jsonb, _>(json!([1, 2, 3])))
-    ///     .get_result::<i32>(connection)?;
-    ///
-    /// assert_eq!(result, 3);
-    ///
-    /// let result = diesel::select(jsonb_array_length::<Jsonb, _>(json!([])))
-    ///     .get_result::<i32>(connection)?;
-    ///
-    /// assert_eq!(result, 0);
-    ///
-    ///
-=======
+    ///
+    /// # Example
+    ///
+    /// ```rust
+    /// # include!("../../doctest_setup.rs");
+    /// #
+    /// # fn main() {
     /// #     run_test().unwrap();
     /// # }
     /// #
@@ -1698,17 +1628,91 @@
     /// let json = diesel::select(json_object::<Array<Nullable<Text>>,_>(empty))
     ///                 .get_result::<Value>(connection);
     /// assert!(json.is_err());
->>>>>>> f78e6b8c
-    ///
-    /// #     Ok(())
-    /// # }
-    /// ```
-<<<<<<< HEAD
-
-    fn jsonb_array_length<E: JsonbOrNullableJsonb + SingleValue>(e: E) -> Integer;
-=======
+    ///
+    /// #     Ok(())
+    /// # }
+    /// ```
     fn json_object<Arr: TextArrayOrNullableTextArray + MaybeNullableValue<Json>>(
         text_array: Arr,
     ) -> Arr::Out;
->>>>>>> f78e6b8c
+}
+
+#[cfg(feature = "postgres_backend")]
+define_sql_function! {
+    /// Returns the number of elements in the top-level JSON array
+    ///
+    ///
+    /// # Example
+    ///
+    /// ```rust
+    /// # include!("../../doctest_setup.rs");
+    /// #
+    /// # fn main() {
+    /// #     #[cfg(feature = "serde_json")]
+    /// #     run_test().unwrap();
+    /// # }
+    /// #
+    /// # #[cfg(feature = "serde_json")]
+    /// # fn run_test() -> QueryResult<()> {
+    /// #     use diesel::dsl::json_array_length;
+    /// #     use serde_json::json;
+    /// #     use diesel::sql_types::{Integer, Json};
+    /// #     let connection = &mut establish_connection();
+    /// let result = diesel::select(json_array_length::<Json, _>(json!([1, 2, 3])))
+    ///     .get_result::<i32>(connection)?;
+    ///
+    /// assert_eq!(result, 3);
+    ///
+    /// let result = diesel::select(json_array_length::<Json, _>(json!([])))
+    ///     .get_result::<i32>(connection)?;
+    ///
+    /// assert_eq!(result, 0);
+    ///
+    ///
+    ///
+    /// #     Ok(())
+    /// # }
+    /// ```
+
+    fn json_array_length<E: JsonOrNullableJson + SingleValue>(e: E) -> Integer;
+}
+
+#[cfg(feature = "postgres_backend")]
+define_sql_function! {
+    /// Returns the number of elements in the top-level JSON array
+    ///
+    ///
+    /// # Example
+    ///
+    /// ```rust
+    /// # include!("../../doctest_setup.rs");
+    /// #
+    /// # fn main() {
+    /// #     #[cfg(feature = "serde_json")]
+    /// #     run_test().unwrap();
+    /// # }
+    /// #
+    /// # #[cfg(feature = "serde_json")]
+    /// # fn run_test() -> QueryResult<()> {
+    /// #     use diesel::dsl::jsonb_array_length;
+    /// #     use serde_json::json;
+    /// #     use diesel::sql_types::{Integer, Jsonb};
+    /// #     let connection = &mut establish_connection();
+    /// let result = diesel::select(jsonb_array_length::<Jsonb, _>(json!([1, 2, 3])))
+    ///     .get_result::<i32>(connection)?;
+    ///
+    /// assert_eq!(result, 3);
+    ///
+    /// let result = diesel::select(jsonb_array_length::<Jsonb, _>(json!([])))
+    ///     .get_result::<i32>(connection)?;
+    ///
+    /// assert_eq!(result, 0);
+    ///
+    ///
+    ///
+    /// #     Ok(())
+    /// # }
+    /// ```
+
+    fn jsonb_array_length<E: JsonbOrNullableJsonb + SingleValue>(e: E) -> Integer;
 }